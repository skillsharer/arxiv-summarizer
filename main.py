--- conflicted
+++ resolved
@@ -1235,13 +1235,7 @@
 
     if not debug:
         # Post the main tweet to start the thread
-        main_tweet = client.create_tweet(
-<<<<<<< HEAD
-            text=PromptTemplates.get_thread_opener(personality="viral")
-=======
-            text="🚀 Ever wondered what the future holds in science? Here are today's cutting-edge discoveries, handpicked just for you! Dive in and let your curiosity roam! 👇"
->>>>>>> 9d30289e
-        )
+        main_tweet = client.create_tweet(text=PromptTemplates.get_thread_opener(personality="viral")
         main_tweet_id = main_tweet.data['id']  # Store the main tweet ID
 
     for result in results:
@@ -1283,13 +1277,7 @@
         image_path = extract_images_and_create_gif(pdf_path, image_dir, result.entry_id.split('/')[-1], f"{image_dir}/{result.entry_id.split('/')[-1]}.gif")
         
         # Generate tweet text using ChatGPT
-<<<<<<< HEAD
         prompt = PromptTemplates.get_summary_prompt(text, style="viral")
-=======
-        prompt = (
-            "Craft a tweet-sized summary of this article. Use a relatable analogy if possible, and end with a call to action. Explain the research findings in simple terms and highlight how they could impact everyday life." + text
-        )
->>>>>>> 9d30289e
         explanation = get_text(prompt)
         
         # Format tweet with author tags
@@ -1328,16 +1316,11 @@
     if not debug:
         # Final tweet to close the thread
         client.create_tweet(
-<<<<<<< HEAD
             text=PromptTemplates.get_thread_closer(personality="viral"),
-=======
-            text="🚀 That’s a wrap on today’s scientific wonders! Follow my account to stay updated on the latest discoveries that could shape tomorrow. 🌐✨",
->>>>>>> 9d30289e
             in_reply_to_tweet_id=main_tweet_id
         )
 
 # Run the function
-<<<<<<< HEAD
 if __name__ == "__main__":
     tweet_arxiv_papers(
         debug=True, 
@@ -1347,7 +1330,4 @@
         use_smart_selection=True,
         cleanup_files=False,  # Clean up files after processing
         keep_pdfs=False      # Remove both PDFs and images
-    )
-=======
-tweet_arxiv_papers(debug=False)
->>>>>>> 9d30289e
+    )